import React, { useState, useEffect } from 'react';
import { useGameStore } from '@/hooks/use-game-store';
import { gameStorage } from '@/lib/storage';
import { UserScan } from '@shared/schema';
<<<<<<< HEAD
import ChallengeContentLayout from '@/components/layout/ChallengeContentLayout';

=======
import ChallengeCompleted from '@/components/ChallengeCompleted';
>>>>>>> 93bec95c

const NetworkingForest: React.FC = () => {
  const { gameState, updateChallengeProgress, showToast, openModal } = useGameStore();

  const REQUIRED_SCANS = 5;

  // Read scans from persistent storage on every render so UI reflects the latest state
  const scans = gameState.currentUser.userId
    ? gameStorage.getScans(gameState.currentUser.userId)
    : [];

  // Update progress in the global store based on current scans
  useEffect(() => {
    if (gameState.currentUser.userId) {
      const uniqueScansSet = new Set(scans.map(s => s.scannedUserId));
      const progress = uniqueScansSet.size;
      const completed = progress >= REQUIRED_SCANS;
      updateChallengeProgress('networking-forest', progress, completed);
    }
  // Re-run when scans or userId change
  }, [gameState.currentUser.userId, scans.length]);

  const handleStartScanner = () => {
    openModal('scanner');
  };

  const formatTimestamp = (timestamp: string) => {
    return new Date(timestamp).toLocaleString('it-IT');
  };

  const uniqueScans = scans.reduce((acc, scan) => {
    if (!acc.find(s => s.scannedUserId === scan.scannedUserId)) {
      acc.push(scan);
    }
    return acc;
  }, [] as UserScan[]);

  // Prefer reactive progress from gameState.challenges (updated by updateChallengeProgress)
  const challenge = gameState.challenges.find(c => c.id === 'networking-forest');
  const progressCount = typeof challenge?.progress === 'number' ? challenge.progress : uniqueScans.length;
  const totalRequired = challenge?.total ?? REQUIRED_SCANS;
  const progressPercentage = (progressCount / totalRequired) * 100;

  // scans are loaded synchronously from persistent storage; no loading UI required

  return (
    <ChallengeContentLayout
      gemTitle="La Gemma dell'Alleanza"
      description="Nel Networking Forest, ogni connessione è un filo di luce che rafforza il tuo cammino. Scansiona i QR degli altri partecipanti per raccogliere la Gemma dell'Alleanza."
      tip="Usa il pulsante per scansionare i QR code degli altri partecipanti. Ogni persona può essere scansionata una sola volta."
      progress={uniqueScans.length}
      total={REQUIRED_SCANS}
      progressLabel="Alleati trovati"
      isCompleted={uniqueScans.length >= REQUIRED_SCANS}
      completionMessage="Hai raccolto tutti gli alleati! La Gemma dell'Alleanza è tua."
    >

      {/* Scanned users list */}
      <div className="mb-6">
        <h4 className="font-retro text-xs mb-3">Alleati scansionati</h4>
        {uniqueScans.length === 0 ? (
          <div className="text-center py-8 text-muted-foreground">
            <div className="text-4xl mb-4">🌲</div>
            <p className="text-sm">
              Nessun alleato trovato ancora. Inizia a scansionare i QR degli altri partecipanti!
            </p>
          </div>
        ) : (
          <div className="grid grid-cols-1 sm:grid-cols-2 gap-3" data-testid="scanned-users-list">
            {uniqueScans.map((scan) => (
              <div 
                key={scan.scannedUserId} 
                className="nes-container is-light p-3 flex items-center gap-3"
                data-testid={`scan-card-${scan.scannedUserId}`}
              >
                <div className="w-12 h-12 bg-muted border-2 border-black flex items-center justify-center overflow-hidden">
                  {scan.scannedAvatarUrl ? (
                    <img 
                      src={scan.scannedAvatarUrl} 
                      alt="Avatar" 
                      className="w-full h-full object-cover pixelated"
                    />
                  ) : (
                    <div className="w-full h-full bg-gray-300 flex items-center justify-center text-xs">?</div>
                  )}
                </div>

                <div className="flex-1">
                  <div className="font-medium text-sm" data-testid={`scan-name-${scan.scannedUserId}`}>
                    {scan.scannedName || 'Nome non disponibile'}
                  </div>
                  <div className="text-xs text-muted-foreground">
                    {formatTimestamp(scan.scannedAt)}
                  </div>
                </div>
<<<<<<< HEAD
                <div className="text-green-600">✓</div>
              </div>
            ))}
          </div>
=======
              ))}
            </div>
          )}
        </div>

        {/* Action button */}
        {uniqueScans.length < REQUIRED_SCANS && (
          <div className="text-center">
            <button 
              className="nes-btn is-primary"
              onClick={handleStartScanner}
              data-testid="button-start-scanner"
            >
              <span className="mr-2">📱</span>
              Scansiona QR
            </button>
          </div>
        )}

        {/* Completion message */}
        {uniqueScans.length >= REQUIRED_SCANS && (
          <ChallengeCompleted
            title="Challenge Completata!"
            message="Hai raccolto tutti gli alleati! La Gemma dell'Alleanza è tua."
            emoji="🏆"
          />
>>>>>>> 93bec95c
        )}
      </div>

      {/* Action button */}
      {uniqueScans.length < REQUIRED_SCANS && (
        <div className="text-center">
          <button 
            className="nes-btn is-primary"
            onClick={handleStartScanner}
            data-testid="button-start-scanner"
          >
            <span className="mr-2">📱</span>
            Scansiona QR
          </button>
        </div>
      )}
    </ChallengeContentLayout>
  );
};

export default NetworkingForest;<|MERGE_RESOLUTION|>--- conflicted
+++ resolved
@@ -2,12 +2,9 @@
 import { useGameStore } from '@/hooks/use-game-store';
 import { gameStorage } from '@/lib/storage';
 import { UserScan } from '@shared/schema';
-<<<<<<< HEAD
 import ChallengeContentLayout from '@/components/layout/ChallengeContentLayout';
+import ChallengeCompleted from '@/components/ChallengeCompleted';
 
-=======
-import ChallengeCompleted from '@/components/ChallengeCompleted';
->>>>>>> 93bec95c
 
 const NetworkingForest: React.FC = () => {
   const { gameState, updateChallengeProgress, showToast, openModal } = useGameStore();
@@ -95,6 +92,7 @@
                   )}
                 </div>
 
+
                 <div className="flex-1">
                   <div className="font-medium text-sm" data-testid={`scan-name-${scan.scannedUserId}`}>
                     {scan.scannedName || 'Nome non disponibile'}
@@ -103,16 +101,10 @@
                     {formatTimestamp(scan.scannedAt)}
                   </div>
                 </div>
-<<<<<<< HEAD
                 <div className="text-green-600">✓</div>
               </div>
             ))}
           </div>
-=======
-              ))}
-            </div>
-          )}
-        </div>
 
         {/* Action button */}
         {uniqueScans.length < REQUIRED_SCANS && (
@@ -135,7 +127,7 @@
             message="Hai raccolto tutti gli alleati! La Gemma dell'Alleanza è tua."
             emoji="🏆"
           />
->>>>>>> 93bec95c
+
         )}
       </div>
 
